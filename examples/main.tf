provider "vmc" {
  refresh_token = var.api_token
  org_id = var.org_id
}
# Empty data source defined in order to store the org display name and name in terraform state
data "vmc_org" "my_org" {
}

data "vmc_connected_accounts" "my_accounts" {
  account_number = var.aws_account_number
}

data "vmc_customer_subnets" "my_subnets" {
  connected_account_id = data.vmc_connected_accounts.my_accounts.id
  region               = var.sddc_region
}

resource "vmc_sddc" "sddc_1" {
  sddc_name           = var.sddc_name
  vpc_cidr            = var.vpc_cidr
  num_host            = 3
  provider_type       = "AWS"
  region              = data.vmc_customer_subnets.my_subnets.region
  vxlan_subnet        = var.vxlan_subnet
  delay_account_link  = false
  skip_creating_vxlan = false
  sso_domain          = "vmc.local"

  deployment_type = "SingleAZ"

  account_link_sddc_config {
    customer_subnet_ids  = [data.vmc_customer_subnets.my_subnets.ids[0]]
    connected_account_id = data.vmc_connected_accounts.my_accounts.id
  }
  timeouts {
    create = "300m"
    update = "300m"
    delete = "180m"
  }
}
<<<<<<< HEAD

resource "vmc_publicip" "public_ip" {
  refresh_token = var.api_token
  nsxt_reverse_proxy_url = "vmc_sddc.sddc_1.nsxt_reverse_proxy_url"
  display_name = var.publicip_displayname
}
=======
>>>>>>> d7add4a1
<|MERGE_RESOLUTION|>--- conflicted
+++ resolved
@@ -38,12 +38,9 @@
     delete = "180m"
   }
 }
-<<<<<<< HEAD
 
 resource "vmc_publicip" "public_ip" {
   refresh_token = var.api_token
   nsxt_reverse_proxy_url = "vmc_sddc.sddc_1.nsxt_reverse_proxy_url"
   display_name = var.publicip_displayname
-}
-=======
->>>>>>> d7add4a1
+}